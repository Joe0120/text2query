--- conflicted
+++ resolved
@@ -33,6 +33,9 @@
 *.swo
 *~
 .DS_Store
+
+# uv
+uv.lock
 
 # Testing
 .pytest_cache/
@@ -75,31 +78,4 @@
 # Temporary files
 tmp/
 temp/
-*.tmp
-
-<<<<<<< HEAD
-# mkdocs documentation
-/site
-
-# mypy
-.mypy_cache/
-.dmypy.json
-dmypy.json
-
-# Pyre type checker
-.pyre/
-
-# IDE
-.vscode/
-.idea/
-*.swp
-*.swo
-
-# macOS
-.DS_Store
-
-# uv
-pyproject.toml
-uv.lock
-=======
->>>>>>> 4eb4d4f5
+*.tmp